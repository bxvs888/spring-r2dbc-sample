<?xml version="1.0" encoding="UTF-8"?>
<project xmlns="http://maven.apache.org/POM/4.0.0" xmlns:xsi="http://www.w3.org/2001/XMLSchema-instance"
	xsi:schemaLocation="http://maven.apache.org/POM/4.0.0 https://maven.apache.org/xsd/maven-4.0.0.xsd">
	<modelVersion>4.0.0</modelVersion>
	<parent>
		<groupId>org.springframework.boot</groupId>
		<artifactId>spring-boot-starter-parent</artifactId>
		<version>2.7.3</version>
		<relativePath/> <!-- lookup parent from repository -->
	</parent>
	<groupId>com.example</groupId>
	<artifactId>demo</artifactId>
	<version>0.0.1-SNAPSHOT</version>
	<name>demo</name>
	<description>Demo project for Spring Boot</description>
	<properties>
		<java.version>17</java.version>
		<kotlin.version>1.7.20</kotlin.version>
		<kotlin-coroutines.version>1.6.0</kotlin-coroutines.version>
		<testcontainers.version>1.17.3</testcontainers.version>
		<jooq.version>3.17.4</jooq.version>
	</properties>
	<dependencies>
		<dependency>
			<groupId>org.springframework.boot</groupId>
			<artifactId>spring-boot-starter-data-r2dbc</artifactId>
		</dependency>
		<dependency>
			<groupId>org.springframework.boot</groupId>
			<artifactId>spring-boot-starter-webflux</artifactId>
		</dependency>
		<dependency>
			<groupId>com.fasterxml.jackson.module</groupId>
			<artifactId>jackson-module-kotlin</artifactId>
		</dependency>
		<dependency>
			<groupId>io.projectreactor.kotlin</groupId>
			<artifactId>reactor-kotlin-extensions</artifactId>
		</dependency>
		<dependency>
			<groupId>org.jetbrains.kotlin</groupId>
			<artifactId>kotlin-reflect</artifactId>
		</dependency>
		<dependency>
			<groupId>org.jetbrains.kotlin</groupId>
			<artifactId>kotlin-stdlib-jdk8</artifactId>
		</dependency>
		<dependency>
			<groupId>org.jetbrains.kotlinx</groupId>
			<artifactId>kotlinx-coroutines-reactor</artifactId>
		</dependency>

		<dependency>
			<groupId>org.postgresql</groupId>
			<artifactId>r2dbc-postgresql</artifactId>
			<scope>runtime</scope>
		</dependency>

		<dependency>
			<groupId>org.jooq</groupId>
			<artifactId>jooq</artifactId>
			<version>${jooq.version}</version>
		</dependency>
		<dependency>
			<groupId>org.jooq</groupId>
			<artifactId>jooq-kotlin</artifactId>
			<version>${jooq.version}</version>
		</dependency>

		<!-- test deps -->
		<dependency>
			<groupId>org.postgresql</groupId>
			<artifactId>postgresql</artifactId>
			<scope>runtime</scope>
		</dependency>
		<dependency>
			<groupId>org.springframework.boot</groupId>
			<artifactId>spring-boot-starter-test</artifactId>
			<scope>test</scope>
		</dependency>
		<dependency>
			<groupId>io.projectreactor</groupId>
			<artifactId>reactor-test</artifactId>
			<scope>test</scope>
		</dependency>
		<dependency>
			<groupId>org.testcontainers</groupId>
			<artifactId>junit-jupiter</artifactId>
			<scope>test</scope>
		</dependency>
		<dependency>
			<groupId>org.testcontainers</groupId>
			<artifactId>postgresql</artifactId>
			<scope>test</scope>
		</dependency>
		<dependency>
			<groupId>org.testcontainers</groupId>
			<artifactId>r2dbc</artifactId>
			<scope>test</scope>
		</dependency>

		<dependency>
			<groupId>org.jetbrains.kotlinx</groupId>
			<artifactId>kotlinx-coroutines-test</artifactId>
			<scope>test</scope>
		</dependency>
		<dependency>
			<groupId>io.kotest</groupId>
			<artifactId>kotest-assertions-core-jvm</artifactId>
			<version>5.4.2</version>
		</dependency>
		<dependency>
			<groupId>io.mockk</groupId>
			<artifactId>mockk-jvm</artifactId>
<<<<<<< HEAD
			<version>1.12.7</version>
=======
			<version>1.12.8</version>
>>>>>>> 38d4978d
			<scope>test</scope>
		</dependency>
		<dependency>
			<groupId>com.ninja-squad</groupId>
			<artifactId>springmockk</artifactId>
			<version>3.1.1</version>
			<scope>test</scope>
		</dependency>
	</dependencies>
	<dependencyManagement>
		<dependencies>
			<dependency>
				<groupId>org.testcontainers</groupId>
				<artifactId>testcontainers-bom</artifactId>
				<version>${testcontainers.version}</version>
				<type>pom</type>
				<scope>import</scope>
			</dependency>
		</dependencies>
	</dependencyManagement>

	<build>
		<sourceDirectory>${project.basedir}/src/main/kotlin</sourceDirectory>
		<testSourceDirectory>${project.basedir}/src/test/kotlin</testSourceDirectory>
		<plugins>
			<plugin>
				<groupId>org.jooq</groupId>
				<artifactId>jooq-codegen-maven</artifactId>

				<executions>
					<execution>
						<id>generate-postgres</id>
						<phase>generate-sources</phase>
						<goals>
							<goal>generate</goal>
						</goals>
						<configuration>
							<generator>
								<name>org.jooq.codegen.KotlinGenerator</name>
								<database>
									<name>org.jooq.meta.extensions.ddl.DDLDatabase</name>
									<properties>

										<!-- Specify the location of your SQL script.
                                             You may use ant-style file matching, e.g. /path/**/to/*.sql

                                             Where:
                                             - ** matches any directory subtree
                                             - * matches any number of characters in a directory / file name
                                             - ? matches a single character in a directory / file name -->
										<property>
											<key>scripts</key>
											<value>src/main/resources/schema.sql</value>
										</property>

										<!-- The sort order of the scripts within a directory, where:

                                             - semantic: sorts versions, e.g. v-3.10.0 is after v-3.9.0 (default)
                                             - alphanumeric: sorts strings, e.g. v-3.10.0 is before v-3.9.0
                                             - flyway: sorts files the same way as flyway does
                                             - none: doesn't sort directory contents after fetching them from the directory -->
										<!--                                        <property>-->
										<!--                                            <key>sort</key>-->
										<!--                                            <value>semantic</value>-->
										<!--                                        </property>-->

										<!-- The default schema for unqualified objects:

                                             - public: all unqualified objects are located in the PUBLIC (upper case) schema
                                             - none: all unqualified objects are located in the default schema (default)

                                             This configuration can be overridden with the schema mapping feature -->
										<property>
											<key>unqualifiedSchema</key>
											<value>none</value>
										</property>

										<!-- The default name case for unquoted objects:

                                             - as_is: unquoted object names are kept unquoted
                                             - upper: unquoted object names are turned into upper case (most databases)
                                             - lower: unquoted object names are turned into lower case (e.g. PostgreSQL) -->
										<property>
											<key>defaultNameCase</key>
											<value>lower</value>
										</property>
									</properties>
								</database>
								<target>
									<packageName>com.example.demo.jooq</packageName>
									<!--                                    <directory>src/main/java</directory>-->
								</target>
							</generator>
						</configuration>
					</execution>
				</executions>
				<dependencies>
					<dependency>
						<groupId>org.jooq</groupId>
						<artifactId>jooq-meta-extensions</artifactId>
						<version>${jooq.version}</version>
					</dependency>
				</dependencies>
			</plugin>
			<plugin>
				<groupId>org.springframework.boot</groupId>
				<artifactId>spring-boot-maven-plugin</artifactId>
			</plugin>
			<plugin>
				<groupId>org.jetbrains.kotlin</groupId>
				<artifactId>kotlin-maven-plugin</artifactId>
				<configuration>
					<args>
						<arg>-Xjsr305=strict</arg>
						<arg>-opt-in=kotlin.RequiresOptIn</arg>
					</args>
					<compilerPlugins>
						<plugin>spring</plugin>
					</compilerPlugins>
				</configuration>
				<dependencies>
					<dependency>
						<groupId>org.jetbrains.kotlin</groupId>
						<artifactId>kotlin-maven-allopen</artifactId>
						<version>${kotlin.version}</version>
					</dependency>
				</dependencies>
			</plugin>
		</plugins>
	</build>

</project><|MERGE_RESOLUTION|>--- conflicted
+++ resolved
@@ -112,11 +112,7 @@
 		<dependency>
 			<groupId>io.mockk</groupId>
 			<artifactId>mockk-jvm</artifactId>
-<<<<<<< HEAD
-			<version>1.12.7</version>
-=======
-			<version>1.12.8</version>
->>>>>>> 38d4978d
+			<version>1.13.2</version>
 			<scope>test</scope>
 		</dependency>
 		<dependency>
@@ -124,6 +120,12 @@
 			<artifactId>springmockk</artifactId>
 			<version>3.1.1</version>
 			<scope>test</scope>
+			<exclusions>
+				<exclusion>
+					<groupId>io.mockk</groupId>
+					<artifactId>mockk</artifactId>
+				</exclusion>
+			</exclusions>
 		</dependency>
 	</dependencies>
 	<dependencyManagement>
